{
  "name": "livedb",
  "version": "0.3.0",
  "description": "Realtime database wrapper",
  "main": "lib/index.js",
  "dependencies": {
    "redis": "~0.8",
    "ottypes": "~1",
    "deep-is": "~0.1",
    "arraydiff": "~0.1",
    "async": "~0.2.9"
  },
  "optionalDependencies": {
    "hiredis": "~0.1",
    "statsd-client": "*"
  },
  "devDependencies": {
    "mocha": "~1",
    "sinon": "~1",
<<<<<<< HEAD
    "coffee-script": "1.7"
=======
    "coffee-script": "~1.7.1"
>>>>>>> b9d36ffd
  },
  "scripts": {
    "test": "node_modules/.bin/mocha"
  },
  "repository": {
    "type": "git",
    "url": "git://github.com/share/livedb.git"
  },
  "author": "Joseph Gentle <josephg@gmail.com>",
  "license": "MIT",
  "gitHead": "a95ee727e5cb43a40476f58554774b776fb08f68"
}<|MERGE_RESOLUTION|>--- conflicted
+++ resolved
@@ -17,11 +17,7 @@
   "devDependencies": {
     "mocha": "~1",
     "sinon": "~1",
-<<<<<<< HEAD
-    "coffee-script": "1.7"
-=======
-    "coffee-script": "~1.7.1"
->>>>>>> b9d36ffd
+    "coffee-script": "~1.7"
   },
   "scripts": {
     "test": "node_modules/.bin/mocha"
