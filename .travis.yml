--- conflicted
+++ resolved
@@ -3,10 +3,6 @@
   - "10"
   - "8"
   - "6"
-<<<<<<< HEAD
-script: "npm run jshint && npm run test-cover"
-=======
 script: "ln -s .. node_modules/sharedb; npm run jshint && npm run test-cover"
->>>>>>> be3f1611
 # Send coverage data to Coveralls
 after_script: "cat ./coverage/lcov.info | ./node_modules/coveralls/bin/coveralls.js"